--- conflicted
+++ resolved
@@ -33,7 +33,10 @@
 func DeleteEntityWithVersion(network *net.Network, entityId, version string) (string, error) {
 	url := fmt.Sprintf("/v1/catalog/entities/%s/%s", entityId, version)
 	body, err := network.SendDeleteRequest(url)
-	return string(body), err
+    if err != nil {
+        return "", err
+    }
+	return string(body), nil
 }
 
 func GetEntity(network *net.Network, entityId string) (models.CatalogEntitySummary, error) {
@@ -50,7 +53,10 @@
 func DeleteEntity(network *net.Network, entityId string) (string, error) {
 	url := fmt.Sprintf("/v1/catalog/entities/%s", entityId)
 	body, err := network.SendDeleteRequest(url)
-	return string(body), err
+    if err != nil {
+        return "", err
+    }
+	return string(body), nil
 }
 
 func GetPolicy(network *net.Network, policyId string) (models.CatalogItemSummary, error) {
@@ -78,7 +84,10 @@
 func DeletePolicyWithVersion(network *net.Network, policyId, version string) (string, error) {
 	url := fmt.Sprintf("/v1/catalog/policies/%s/%s", policyId)
 	body, err := network.SendDeleteRequest(url)
-	return string(body), err
+    if err != nil {
+        return "", err
+    }
+	return string(body), nil
 }
 
 func GetApplication(network *net.Network, applicationId string) (models.CatalogEntitySummary, error) {
@@ -106,7 +115,10 @@
 func DeleteApplicationWithVersion(network *net.Network, applicationId, version string) (string, error) {
 	url := fmt.Sprintf("/v1/catalog/applications/%s/%s", applicationId, version)
 	body, err := network.SendDeleteRequest(url)
-	return string(body), err
+    if err != nil {
+        return "", err
+    }
+	return string(body), nil
 }
 
 func Policies(network *net.Network) ([]models.CatalogPolicySummary, error) {
@@ -133,22 +145,20 @@
 
 func AddCatalog(network *net.Network, filePath string) (string, error) {
 	url := "/v1/catalog"
-<<<<<<< HEAD
 	body, err := network.SendPostFileRequest(url, filePath, "application/json")
 	if err != nil {
-		fmt.Println(err)
+		return "", err
 	}
-	return string(body)
-=======
-	body, err := network.SendPostFileRequest(url, filePath)
-	return string(body), err
->>>>>>> 66eecb85
+	return string(body), nil
 }
 
 func Reset(network *net.Network) (string, error) {
 	url := "/v1/catalog/reset"
 	body, err := network.SendEmptyPostRequest(url)
-	return string(body), err
+    if err != nil {
+        return "", err
+    }
+	return string(body), nil
 }
 
 func GetLocationWithVersion(network *net.Network, locationId, version string) (models.CatalogLocationSummary, error) {
@@ -165,7 +175,10 @@
 func PostLocationWithVersion(network *net.Network, locationId, version string) (string, error)  {
 	url := fmt.Sprintf("/v1/catalog/locations/%s/%s", locationId, version)
 	body, err := network.SendEmptyPostRequest(url)
-	return string(body), err
+    if err != nil {
+        return "", err
+    }
+	return string(body), nil
 }
 
 func Entities(network *net.Network) ([]models.CatalogItemSummary, error) {
