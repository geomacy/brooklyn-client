
# [![**Brooklyn**](https://brooklyn.apache.org/style/img/apache-brooklyn-logo-244px-wide.png)](http://brooklyn.apache.org/)

### Apache Brooklyn Client CLI

A command line client for [Apache Brooklyn](https://brooklyn.apache.org).

## Toolchain

The CLI tool is written in Go and should be obtained and built as a standard Go project. 
You will need the following tools to build it:

- Go (min version 1.5.1), with full cross-compiler support (see https://golang.org/dl).
  On Mac, if using Homebrew, use "brew install go --with-cc-all"
- godep (see https://github.com/tools/godep)

Optional:

- Maven (see note below on the Brooklyn build process)


## Workspace Setup

Go is very particular about the layout of a source tree, and the naming of packages.  It is therefore important to 
get the code from github.com/apache/brooklyn-client and not your own fork. If you want to contribute to the 
project, the procedure to follow is still to get the code from github.com/apache/brooklyn-client, and then to add your
own fork as a remote. 

- Ensure your [$GOPATH](http://golang.org/cmd/go/#hdr-GOPATH_environment_variable) is set correctly 
<<<<<<< HEAD
  to a suitable location for your Go code.
- Install Brooklyn CLI and dependencies (note the "-d" parameter, which instructs Go to download the files but not
  build the code).  
`go get -d github.com/apache/brooklyn-client/br`  
    
=======
  to a suitable location for your Go code, for example, simply $HOME/go.
- Get the Brooklyn CLI and dependencies. Note the "-d" parameter, which instructs Go to download the files but not
  build the code, see why in the note below on dependency management.

`go get -d github.com/apache/brooklyn-client/br`  

>>>>>>> 4fe9385a
    
## A note on dependency management

The CLI has a small number of dependencies, notably on codegansta/cli.  To manage the version of dependencies, the CLI
code currently uses [godep](https://github.com/tools/godep).  
When contributing to the CLI it is important to be aware of the distinction.  To avoid potentially bringing in new 
versions of dependencies, use "godep go" to build the code using the dependencies saved in br/Godeps. 
Alternatively, to bring in the latest versions of the dependencies, build with "go get", but in
that case remember to update the dependencies of the project using "godep save" along with your commit.

## Compiling the code with Go for development purposes


### Using saved dependencies
As Go dependendencies for godep are held in the main package directory ("br"), you need to build from that directory,
using godep:

```bash
cd $GOPATH/src/github.com/apache/brooklyn-client/br
godep go install 
```
This will build the "br" executable into $GOPATH/bin

### Updating the dependencies

To use the latest published versions of the dependencies simply use 
```bash
go get github.com/apache/brooklyn-client/br
```

When the code is ready to be committed, first update the saved dependencies with
```bash
cd $GOPATH/src/github.com/apache/brooklyn-client/br
godep save
```

## Testing 

The code includes a test script in the [test](test) directory. This deploys a Tomcat server on a location of your choice
and runs a number of tests against it, to verify that the br commands perform as expected.  To use this you must edit
the file "test_app.yaml" to change the location to your own value, and then invoke the test script like the following,
where the username and password need only be supplied if Brooklyn requires them:

```bash
    $ sh test.sh  http://your-brooklyn-host:8081 myuser mypassword
```

Note, the tests are not yet comprehensive, and contributions are welcome.

## Building the code as part of the Brooklyn build process

For consistency with the other sub-projects of the overall [Brooklyn](https://github.com/apache/brooklyn) build, Maven
is used to perform the build when brooklyn-client is built as one of the sub-modules of Brooklyn.  Most of the work is
delegated to the release/build.sh script, which cross-compiles the code for a number of platform-architecture combinations.

Invoke the build script via Maven with one of 

  - ```mvn clean install```                                     build for all supported platforms
  - ```mvn -Dtarget=native clean install```                     build for the current platform
  - ```mvn -Dtarget=cross -Dos=OS -Darch=ARCH clean install```  build for platform with operating system OS and architecture ARCH

*NOTE* This does *not* build the code into your usual GOPATH. To allow the project to be checked out along with the 
other Brooklyn submodules and built using Maven, without any special treatment to install it into a separate GOPATH
location, the Maven build makes no assumption about the location of the project root directory. Instead, the Maven
`target` directory is used as the GOPATH, and a soft link is created as `target/src/github.com/apache/brooklyn-cli` to 
the code in the root directory. If godep is already installed in the PATH, it is used, otherwise Go is used to fetch
godep and install it.  The CLI dependencies need not be fetched as they are used from the Godeps directory by godep. 

This builds the requested binaries into the "target" directory, each in its own subdirectory with a name that includes 
the platform/architecture details, e.g. bin/linux.386/br.  The build installs a maven artifact to the maven repository,
consisting of a zip file containing all the binaries.  This artifact can be referenced in a POM as

```xml
<groupId>org.apache.brooklyn</groupId>
<artifactId>brooklyn-client-cli</artifactId>
<classifier>bin</classifier>
<type>zip</type>
<version>...</version>
```


## Running

<<<<<<< HEAD
Ensure your path contains $GOPATH/bin.

First, log in to your Brooklyn instance with:

    $ br login URL [USER PASSWORD]

See the help command for info on all commands:

    $ br help

And for help on individual commands:

    $ br help COMMAND


## Scopes
   Many commands require a "scope" expression to indicate the target on which they operate. The scope expressions are
   as follows (values in brackets are aliases for the scope):
   - application APP-ID   (app, a)  
     Selects an application, e.g. "br app myapp"
   - entity      ENT-ID   (ent, e)  
     Selects an entity within an application scope, e.g. "br app myapp ent myserver"
   - effector    EFF-ID   (eff, f)  
     Selects an effector of an entity or application, e.g. "br a myapp e myserver eff xyz"
   - config      CONF-KEY (conf, con, c)  
     Selects a configuration key of an entity e.g. "br a myapp e myserver config jmx.agent.mode"
   - activity    ACT-ID   (act, v)  
     Selects an activity of an entity e.g. "br a myapp e myserver act iHG7sq1"


## Commands

   Commands whose description begins with a "*" character are particularly experimental and likely to change in upcoming
   releases.  If not otherwise specified, "SCOPE" below means application or entity scope.  If an entity scope is not
   specified, the application entity is used as a default.

   - *access*         Show access control
   - *activity*       Show the activity for an application / entity
   - *add-catalog*    * Add a new catalog item from the supplied YAML
   - *add-children*   * Add a child or children to this entity from the supplied YAML
   - *application*    Show the status and location of running applications
   - *catalog*        * List the available catalog applications
   - *config*         Show the config for an application or entity
   - *delete*         * Delete (expunge) a brooklyn application
   - *deploy*         Deploy a new brooklyn application from the supplied YAML
   - *destroy-policy* Destroy a policy
   - *effector*       Show the effectors for an application or entity
   - *entity*         Show the entities of an application or entity
   - *env*            Show the ENV stream for a given activity
   - *invoke*         Invoke an effector of an application and entity
   - *locations*      * List the available locations
   - *login*          Login to brooklyn
   - *policies*       Show the list of policies for an application and entity
   - *policy*         Show the status of a policy for an application and entity
   - *rename*         Rename an application or entity
   - *restart*        Invoke restart effector on an application and entity
   - *sensor*         Show values of all sensors or named sensor for an application or entity
   - *set*            Set config for an entity
   - *spec*           Get the YAML spec used to create the entity, if available
   - *start*          Invoke start effector on an application and entity
   - *start-policy*   Start or resume a policy
   - *stderr*         Show the STDERR stream for a given activity
   - *stdin*          Show the STDIN stream for a given activity
   - *stdout*         Show the STDOUT stream for a given activity
   - *stop*           Invoke stop effector on an application and entity
   - *stop-policy*    Suspends a policy
   - *tree*           * Show the tree of all applications
   - *version*        Display the version of the connected Brooklyn
   - *help*    


----
Licensed to the Apache Software Foundation (ASF) under one 
or more contributor license agreements.  See the NOTICE file
distributed with this work for additional information
regarding copyright ownership.  The ASF licenses this file
to you under the Apache License, Version 2.0 (the
"License"); you may not use this file except in compliance
with the License.  You may obtain a copy of the License at

 http://www.apache.org/licenses/LICENSE-2.0

Unless required by applicable law or agreed to in writing,
software distributed under the License is distributed on an
"AS IS" BASIS, WITHOUT WARRANTIES OR CONDITIONS OF ANY 
KIND, either express or implied.  See the License for the 
specific language governing permissions and limitations
under the License.
=======
See instructions in the included [Runtime README](README) file.
>>>>>>> 4fe9385a
<|MERGE_RESOLUTION|>--- conflicted
+++ resolved
@@ -15,6 +15,7 @@
 - godep (see https://github.com/tools/godep)
 
 Optional:
+- Maven (used by the Brooklyn build process)
 
 - Maven (see note below on the Brooklyn build process)
 
@@ -27,20 +28,12 @@
 own fork as a remote. 
 
 - Ensure your [$GOPATH](http://golang.org/cmd/go/#hdr-GOPATH_environment_variable) is set correctly 
-<<<<<<< HEAD
-  to a suitable location for your Go code.
-- Install Brooklyn CLI and dependencies (note the "-d" parameter, which instructs Go to download the files but not
-  build the code).  
-`go get -d github.com/apache/brooklyn-client/br`  
-    
-=======
   to a suitable location for your Go code, for example, simply $HOME/go.
 - Get the Brooklyn CLI and dependencies. Note the "-d" parameter, which instructs Go to download the files but not
   build the code, see why in the note below on dependency management.
 
 `go get -d github.com/apache/brooklyn-client/br`  
 
->>>>>>> 4fe9385a
     
 ## A note on dependency management
 
@@ -124,77 +117,7 @@
 
 ## Running
 
-<<<<<<< HEAD
-Ensure your path contains $GOPATH/bin.
-
-First, log in to your Brooklyn instance with:
-
-    $ br login URL [USER PASSWORD]
-
-See the help command for info on all commands:
-
-    $ br help
-
-And for help on individual commands:
-
-    $ br help COMMAND
-
-
-## Scopes
-   Many commands require a "scope" expression to indicate the target on which they operate. The scope expressions are
-   as follows (values in brackets are aliases for the scope):
-   - application APP-ID   (app, a)  
-     Selects an application, e.g. "br app myapp"
-   - entity      ENT-ID   (ent, e)  
-     Selects an entity within an application scope, e.g. "br app myapp ent myserver"
-   - effector    EFF-ID   (eff, f)  
-     Selects an effector of an entity or application, e.g. "br a myapp e myserver eff xyz"
-   - config      CONF-KEY (conf, con, c)  
-     Selects a configuration key of an entity e.g. "br a myapp e myserver config jmx.agent.mode"
-   - activity    ACT-ID   (act, v)  
-     Selects an activity of an entity e.g. "br a myapp e myserver act iHG7sq1"
-
-
-## Commands
-
-   Commands whose description begins with a "*" character are particularly experimental and likely to change in upcoming
-   releases.  If not otherwise specified, "SCOPE" below means application or entity scope.  If an entity scope is not
-   specified, the application entity is used as a default.
-
-   - *access*         Show access control
-   - *activity*       Show the activity for an application / entity
-   - *add-catalog*    * Add a new catalog item from the supplied YAML
-   - *add-children*   * Add a child or children to this entity from the supplied YAML
-   - *application*    Show the status and location of running applications
-   - *catalog*        * List the available catalog applications
-   - *config*         Show the config for an application or entity
-   - *delete*         * Delete (expunge) a brooklyn application
-   - *deploy*         Deploy a new brooklyn application from the supplied YAML
-   - *destroy-policy* Destroy a policy
-   - *effector*       Show the effectors for an application or entity
-   - *entity*         Show the entities of an application or entity
-   - *env*            Show the ENV stream for a given activity
-   - *invoke*         Invoke an effector of an application and entity
-   - *locations*      * List the available locations
-   - *login*          Login to brooklyn
-   - *policies*       Show the list of policies for an application and entity
-   - *policy*         Show the status of a policy for an application and entity
-   - *rename*         Rename an application or entity
-   - *restart*        Invoke restart effector on an application and entity
-   - *sensor*         Show values of all sensors or named sensor for an application or entity
-   - *set*            Set config for an entity
-   - *spec*           Get the YAML spec used to create the entity, if available
-   - *start*          Invoke start effector on an application and entity
-   - *start-policy*   Start or resume a policy
-   - *stderr*         Show the STDERR stream for a given activity
-   - *stdin*          Show the STDIN stream for a given activity
-   - *stdout*         Show the STDOUT stream for a given activity
-   - *stop*           Invoke stop effector on an application and entity
-   - *stop-policy*    Suspends a policy
-   - *tree*           * Show the tree of all applications
-   - *version*        Display the version of the connected Brooklyn
-   - *help*    
-
+See instructions in the included [Runtime README](README) file.
 
 ----
 Licensed to the Apache Software Foundation (ASF) under one 
@@ -212,7 +135,4 @@
 "AS IS" BASIS, WITHOUT WARRANTIES OR CONDITIONS OF ANY 
 KIND, either express or implied.  See the License for the 
 specific language governing permissions and limitations
-under the License.
-=======
-See instructions in the included [Runtime README](README) file.
->>>>>>> 4fe9385a
+under the License.