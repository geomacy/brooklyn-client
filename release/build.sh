#!/bin/sh
# Licensed to the Apache Software Foundation (ASF) under one
# or more contributor license agreements.  See the NOTICE file
# distributed with this work for additional information
# regarding copyright ownership.  The ASF licenses this file
# to you under the Apache License, Version 2.0 (the
# "License"); you may not use this file except in compliance
# with the License.  You may obtain a copy of the License at
# 
#  http://www.apache.org/licenses/LICENSE-2.0
# 
# Unless required by applicable law or agreed to in writing,
# software distributed under the License is distributed on an
# "AS IS" BASIS, WITHOUT WARRANTIES OR CONDITIONS OF ANY
# KIND, either express or implied.  See the License for the
# specific language governing permissions and limitations
# under the License.


#
# Constants
#
OSVALUES="darwin freebsd linux netbsd openbsd windows"
ARCHVALUES="386 amd64"
BRNAME="br"
<<<<<<< HEAD
GOPACKAGE="github.com/apache/brooklyn-client/${BRNAME}"
EXECUTABLE_DIR="$GOPATH/src/$GOPACKAGE"
=======
PROJECT="github.com/apache/brooklyn-client"
CLI_PACKAGE="${PROJECT}/${BRNAME}"
>>>>>>> 4fe9385a
GOBIN=go
GODEP=godep

#
# Compile options
#

# Disable use of C code modules (causes problems with cross-compiling)
export CGO_ENABLED=0

#
# Globals
#
os=""
arch=""
all=""
outdir="."
sourcedir="."
label=""
timestamp=""

show_help() {
# 
# -A  Build for all OS/ARCH combinations
# -a  Set ARCH to build for
# -d  Set output directory
# -h  Show help
# -l  Set label text for including in filename
# -o  Set OS to build for
# -t  Set timestamp for including in filename
# -s  Source directory
	echo "Usage:	$0 [-d <OUTPUTDIR>] [-l <LABEL>] [-t] -s <SOURCEDIR>"
	echo "	$0 -o <OS> -a <ARCH> [-d <DIRECTORY>] [-l <LABEL>] [-t] -s <SOURCEDIR>"
	echo "	$0 -A [-d <OUTPUTDIR>] [-l <LABEL>] [-t] -s <SOURCEDIR>"
	echo "	$0 -h"
	echo $OSVALUES | awk 'BEGIN{printf("OS:\n")};{for(i=1;i<=NF;i++){printf("\t%s\n",$i)}}'
	echo $ARCHVALUES | awk 'BEGIN{printf("ARCH:\n")};{for(i=1;i<=NF;i++){printf("\t%s\n",$i)}}'
	echo
}

while [ $# -gt 0 ]; do
	case $1 in 
	-h|help)
		show_help
		exit 0
		;;
	-d)
		if [ $# -lt 2 ]; then
			show_help
			echo "Value for OUTPUTDIR must be provided"
			exit 1
		fi
		outdir="$2"
		shift 2
		;;
	-s)
		if [ $# -lt 2 ]; then
			show_help
			echo "Value for SOURCEDIR must be provided"
			exit 1
		fi
		sourcedir="$2"
		shift 2
		;;
	-o)
		if [ $# -lt 2 ]; then
			show_help
			echo "Value for OS must be provided"
			exit 1
		fi
		os="$2"
		shift 2
		;;
	-a)
		if [ $# -lt 2 ]; then
			show_help
			echo "Value for ARCH must be provided"
			exit 1
		fi
		arch="$2"
		shift 2
		;;
	-A)
		all="all"
		shift 1
		;;
	-l)
		if [ $# -lt 2 ]; then
			show_help
			echo "Value for LABEL must be provided"
			exit 1
		fi
		label=".$2"
		shift 2
		;;
	-t)
		timestamp=`date +.%Y%m%d-%H%M%S`
		shift
		;;
	*)
		show_help
		echo "Unrecognised parameter: $1"
		exit 1
		;;
	esac
done


#
# Test if go is available
#
command -v $GOBIN >/dev/null 2>&1 || { echo "Command for compiling Go not found: $GOBIN" 1>&2 ; exit 1; }


if [ -n "$outdir" -a ! -d "$outdir" ]; then
	show_help
	echo "No such directory: $outdir"
	exit 1
fi

# Set GOPATH to $outdir and link to source code.
export GOPATH=${outdir}
mkdir -p ${GOPATH}/src/${PROJECT%/*}
[ -e ${GOPATH}/src/${PROJECT} ] || ln -s ${sourcedir} ${GOPATH}/src/${PROJECT}
PATH=${GOPATH}/bin:${PATH}

command -v $GODEP >/dev/null 2>&1 || {
	echo installing $GODEP
	go get github.com/tools/godep || { echo failed installing dodep ; exit 1; }
}

command -v $GODEP >/dev/null 2>&1 || {
	echo "Command for resolving dependencies ($GODEP) not found and could not be installed in $GOPATH"
	exit 1
}

if [ -n "$all" -a \( -n "$os" -o -n "$arch" \) ]; then
	show_help
	echo "OS and ARCH must not be combined with ALL"
	exit 1
fi

if [ \( -n "$os" -a -z "$arch" \) -o \( -z "$os" -a -n "$arch" \) ]; then
	show_help
	echo "OS and ARCH must be specified"
	exit 1
fi

EXECUTABLE_DIR="$GOPATH/src/$CLI_PACKAGE"
if [ -d ${EXECUTABLE_DIR} ]; then
    cd ${EXECUTABLE_DIR}
else
	echo "Directory not found: ${EXECUTABLE_DIR}"
	exit 2
fi

mkdir -p ${GOPATH}/bin

if [ -z "$os" -a -z "$all" ]; then
	echo "Building $BRNAME for native OS/ARCH"
	$GODEP $GOBIN build -ldflags "-s" -o "${GOPATH}/bin/${BRNAME}${label}${timestamp}" $CLI_PACKAGE || exit $?
elif [ -z "$all" ]; then
	validos=`expr " $OSVALUES " : ".* $os "`
	if [ "$validos" -eq 0 ]; then
		show_help
		echo "Unrecognised OS: $os"
		exit 1
	fi
	validarch=`expr " $ARCHVALUES " : ".* $arch "`
	if [ "$validarch" -eq 0 ]; then
		show_help
		echo "Unrecognised ARCH: $arch"
		exit 1
	fi
	echo "Building $BRNAME for $os/$arch"
	mkdir -p ${GOPATH}/bin/$os.$arch
	GOOS="$os" GOARCH="$arch" $GODEP $GOBIN build -ldflags "-s" -o "${GOPATH}/bin/$os.$arch/${BRNAME}${label}" $CLI_PACKAGE || exit $?
else
	echo "Building $BRNAME for all OS/ARCH:"
	os="$OSVALUES"
	arch="$ARCHVALUES"
	for archv in $arch; do
		for osv in $os; do
			echo "    $osv/$archv"
			mkdir -p ${GOPATH}/bin/$osv.$archv
			GOOS="$osv" GOARCH="$archv" $GODEP $GOBIN build -ldflags "-s" -o "${GOPATH}/bin/$osv.$archv/${BRNAME}${label}" $CLI_PACKAGE || exit $?
		done
	done
fi

exit 0<|MERGE_RESOLUTION|>--- conflicted
+++ resolved
@@ -6,9 +6,9 @@
 # to you under the Apache License, Version 2.0 (the
 # "License"); you may not use this file except in compliance
 # with the License.  You may obtain a copy of the License at
-# 
+#
 #  http://www.apache.org/licenses/LICENSE-2.0
-# 
+#
 # Unless required by applicable law or agreed to in writing,
 # software distributed under the License is distributed on an
 # "AS IS" BASIS, WITHOUT WARRANTIES OR CONDITIONS OF ANY
@@ -23,13 +23,10 @@
 OSVALUES="darwin freebsd linux netbsd openbsd windows"
 ARCHVALUES="386 amd64"
 BRNAME="br"
-<<<<<<< HEAD
 GOPACKAGE="github.com/apache/brooklyn-client/${BRNAME}"
 EXECUTABLE_DIR="$GOPATH/src/$GOPACKAGE"
-=======
 PROJECT="github.com/apache/brooklyn-client"
 CLI_PACKAGE="${PROJECT}/${BRNAME}"
->>>>>>> 4fe9385a
 GOBIN=go
 GODEP=godep
 
